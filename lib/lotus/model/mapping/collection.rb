module Lotus
  module Model
    module Mapping
      # Maps a collection and its attributes.
      #
      # A collection is a set of homogeneous records. Think of a table of a SQL
      # database or about collection of MongoDB.
      #
      # This is database independent. It can work with SQL, document, and even
      # with key/value stores.
      #
      # @since 0.1.0
      #
      # @see Lotus::Model::Mapper
      #
      # @example
      #   require 'lotus/model'
      #
      #   mapper = Lotus::Model::Mapper.new do
      #     collection :users do
      #       entity User
      #
      #       attribute :id,   Integer
      #       attribute :name, String
      #     end
      #   end
      class Collection
        # Repository name suffix
        #
        # @api private
        # @since 0.1.0
        #
        # @see Lotus::Repository
        REPOSITORY_SUFFIX = 'Repository'.freeze

        # Defines top level constant for attribute usage.
        #
        # @since 0.1.0
        #
        # @see Lotus::Model::Mapping::Collection#attribute
        #
        # @example
        #   require 'lotus/model'
        #
        #   mapper = Lotus::Model::Mapper.new do
        #     collection :articles do
        #       entity Article
        #
        #       attribute :published, Boolean
        #     end
        #   end
        class ::Boolean
        end

        # @attr_reader name [Symbol] the name of the collection
        #
        # @since 0.1.0
        # @api private
        attr_reader :name

        # @attr_reader coercer_class [Class] the coercer class
        #
        # @since 0.1.0
        # @api private
        attr_reader :coercer_class

        # @attr_reader attributes [Hash] the set of attributes
        #
        # @since 0.1.0
        # @api private
        attr_reader :attributes

        # @attr_reader adapter [Lotus::Model::Adapters] the instance of adapter
        #
        # @since 0.1.0
        # @api private
        attr_accessor :adapter

        # Instantiate a new collection
        #
        # @param name [Symbol] the name of the mapped collection. If used with a
        #   SQL database it's the table name.
        #
        # @param coercer_class [Class] the coercer class
        # @param blk [Proc] the block that maps the attributes of that collection.
        #
        # @since 0.1.0
        #
        # @see Lotus::Model::Mapper#collection
<<<<<<< HEAD
        def initialize(mapper, name, coercer_class, &blk)
          @mapper        = mapper
          @name          = name
          @coercer_class = coercer_class
          @attributes    = {}
          @associations  = {}

=======
        def initialize(name, coercer_class, &blk)
          @name = name
          @coercer_class = coercer_class
          @attributes = {}
>>>>>>> 5a19520b
          instance_eval(&blk) if block_given?
        end

        # Defines the entity that is persisted with this collection.
        #
        # The entity can be any kind of object as long as it implements the
        # following interface: `#initialize(attributes = {})`.
        #
        # @param klass [Class, String] the entity persisted with this collection.
        #
        # @since 0.1.0
        #
        # @see Lotus::Entity
        #
        # @example Set entity with class name
        #   require 'lotus/model'
        #
        #   mapper = Lotus::Model::Mapper.new do
        #     collection :articles do
        #       entity Article
        #     end
        #   end
        #
        #   mapper.entity #=> Article
        #
        # @example Set entity with class name string
        #   require 'lotus/model'
        #
        #   mapper = Lotus::Model::Mapper.new do
        #     collection :articles do
        #       entity 'Article'
        #     end
        #   end
        #
        #   mapper.entity #=> Article
        #
        def entity(klass = nil)
          if klass
            @entity = klass
          else
            @entity
          end
        end

        # Defines the repository that interacts with this collection.
        #
        # @param klass [Class, String] the repository that interacts with this collection.
        #
        # @since 0.2.0
        #
        # @see Lotus::Repository
        #
        # @example Set repository with class name
        #   require 'lotus/model'
        #
        #   mapper = Lotus::Model::Mapper.new do
        #     collection :articles do
        #       entity Article
        #
        #       repository RemoteArticleRepository
        #     end
        #   end
        #
        #   mapper.repository #=> RemoteArticleRepository
        #
        # @example Set repository with class name string
        #   require 'lotus/model'
        #
        #   mapper = Lotus::Model::Mapper.new do
        #     collection :articles do
        #       entity Article
        #
        #       repository 'RemoteArticleRepository'
        #     end
        #   end
        #
        #   mapper.repository #=> RemoteArticleRepository
        def repository(klass = nil)
          if klass
            @repository = klass
          else
            @repository ||= default_repository_klass
          end
        end

        # Defines the identity for a collection.
        #
        # An identity is a unique value that identifies a record.
        # If used with an SQL table it corresponds to the primary key.
        #
        # This is an optional feature.
        # By default the system assumes that your identity is `:id`.
        # If this is the case, you can omit the value, otherwise you have to
        # specify it.
        #
        # @param name [Symbol] the name of the identity
        #
        # @since 0.1.0
        #
        # @example Default
        #   require 'lotus/model'
        #
        #   # We have an SQL table `users` with a primary key `id`.
        #   #
        #   # This this is compliant to the mapper default, we can omit
        #   # `#identity`.
        #
        #   mapper = Lotus::Model::Mapper.new do
        #     collection :users do
        #       entity User
        #
        #       # attribute definitions..
        #     end
        #   end
        #
        # @example Custom identity
        #   require 'lotus/model'
        #
        #   # We have an SQL table `articles` with a primary key `i_id`.
        #   #
        #   # This schema diverges from the expected default: `id`, that's why
        #   # we need to use #identity to let the mapper to recognize the
        #   # primary key.
        #
        #   mapper = Lotus::Model::Mapper.new do
        #     collection :articles do
        #       entity Article
        #
        #       # attribute definitions..
        #
        #       identity :i_id
        #     end
        #   end
        def identity(name = nil)
          if name
            @identity = name
          else
            @identity || :id
          end
        end

        # Map an attribute.
        #
        # An attribute defines a property of an object.
        # This is storage independent. For instance, it can map an SQL column,
        # a MongoDB attribute or everything that makes sense for your database.
        #
        # Each attribute defines a Ruby type, to coerce that value from the
        # database. This fixes a huge problem, because database types don't
        # match Ruby types.
        # Think of Redis, where everything is stored as a string or integer,
        # the mapper translates values from/to the database.
        #
        # It supports the following types:
        #
        #   * Array
        #   * Boolean
        #   * Date
        #   * DateTime
        #   * Float
        #   * Hash
        #   * Integer
        #   * Set
        #   * String
        #   * Symbol
        #   * Time
        #
        # @param name [Symbol] the name of the attribute, as we want it to be
        #   mapped in the object
        #
        # @param klass [Class] the Ruby type that we want to assign as value
        #
        # @param options [Hash] a set of options to customize the mapping
        # @option options [Symbol] :as the name of the original column
        #
        # @since 0.1.0
        #
        # @example Default schema
        #   require 'lotus/model'
        #
        #   # Given the following schema:
        #   #
        #   # CREATE TABLE users (
        #   #   id     integer NOT NULL,
        #   #   name   varchar(64),
        #   # );
        #   #
        #   # And the following entity:
        #   #
        #   # class User
        #   #   include Lotus::Entity
        #   #   self.attributes = :name
        #   # end
        #
        #   mapper = Lotus::Model::Mapper.new do
        #     collection :users do
        #       entity User
        #
        #       attribute :id,   Integer
        #       attribute :name, String
        #     end
        #   end
        #
        #   # The first argument (`:name`) always corresponds to the `User`
        #   # attribute.
        #
        #   # The second one (`:klass`) is the Ruby type that we want for our
        #   # attribute.
        #
        #   # We don't need to use `:as` because the database columns match the
        #   # `User` attributes.
        #
        # @example Customized schema
        #   require 'lotus/model'
        #
        #   # Given the following schema:
        #   #
        #   # CREATE TABLE articles (
        #   #   i_id           integer NOT NULL,
        #   #   i_user_id      integer NOT NULL,
        #   #   s_title        varchar(64),
        #   #   comments_count varchar(8) # Not an error: it's for String => Integer coercion
        #   # );
        #   #
        #   # And the following entity:
        #   #
        #   # class Article
        #   #   include Lotus::Entity
        #   #   self.attributes = :user_id, :title, :comments_count
        #   # end
        #
        #   mapper = Lotus::Model::Mapper.new do
        #     collection :articles do
        #       entity Article
        #
        #       attribute :id,             Integer, as: :i_id
        #       attribute :user_id,        Integer, as: :i_user_id
        #       attribute :title,          String,  as: :s_title
        #       attribute :comments_count, Integer
        #
        #       identity :i_id
        #     end
        #   end
        #
        #   # The first argument (`:name`) always corresponds to the `Article`
        #   # attribute.
        #
        #   # The second one (`:klass`) is the Ruby type that we want for our
        #   # attribute.
        #
        #   # The third option (`:as`) is mandatory only when the database
        #   # column doesn't match the name of the mapped attribute.
        #   #
        #   # For instance: we need to use it for translate `:s_title` to
        #   # `:title`, but not for `:comments_count`.
        def attribute(name, klass, options = {})
          @attributes[name] = [klass, (options.fetch(:as) { name }).to_sym]
        end

        # FIXME Associations must have a specific type
        class Association
          attr_accessor :collection
          attr_reader   :name, :entity, :key, :foreign_key

          def initialize(name, entity, type, key, foreign_key)
            @name        = name
            @entity      = entity
            @type        = type
            @key         = key
            @foreign_key = foreign_key
          end

          def singular?
            # FIXME it depends on @type or on the class type (ManyToOne, OneToMany)
            true
          end
        end

        def many_to_one(name, entity, options = {})
          key =         options.fetch(:key)         { :id }
          foreign_key = options.fetch(:foreign_key) { "#{ name }_id".to_sym }

          @associations[name.to_sym] = Association.new(name, entity, :many_to_one, key, foreign_key)
        end

        def association(name)
          @associations.fetch(name.to_sym) { @associations.find {|_,a| a.collection == name }.last } or raise 'missing association'
        end

        # Serializes an entity to be persisted in the database.
        #
        # @param entity [Object] an entity
        #
        # @api private
        # @since 0.1.0
        def serialize(entity)
          @coercer.to_record(entity)
        end

        # Deserialize a set of records fetched from the database.
        #
        # @param records [Array] a set of raw records
        #
        # @api private
        # @since 0.1.0
        def deserialize(records)
          records.map do |record|
            @coercer.from_record(record)
          end
        end

        # Deserialize only one attribute from a raw value.
        #
        # @param attribute [Symbol] the attribute name
        # @param value [Object,nil] the value to be coerced
        #
        # @api private
        # @since 0.1.0
        def deserialize_attribute(attribute, value)
          @coercer.public_send(:"deserialize_#{ attribute }", value)
        end

        # Loads the internals of the mapper, in order to guarantee thread safety.
        #
        # @api private
        # @since 0.1.0
        def load!
<<<<<<< HEAD
          @coercer = coercer_class.new(self)
          configure_repository!
          configure_associations!
=======
          _load_entity!
          _load_repository!
          _load_coercer!

          _configure_repository!
>>>>>>> 5a19520b
        end

        private

        # Assigns a repository to an entity
        #
        # @see Lotus::Repository
        #
        # @api private
        # @since 0.1.0
        def _configure_repository!
          repository.collection = name
          repository.adapter = adapter if adapter
        end

        # Convert repository string to repository class
        #
        # @api private
        # @since 0.2.0
        def _load_repository!
          @repository = Utils::Class.load!(repository)
        rescue NameError
          raise Lotus::Model::Mapping::RepositoryNotFound.new(repository.to_s)
        end

        # Convert entity string to entity class
        #
        # @api private
        # @since 0.2.0
        def _load_entity!
          @entity = Utils::Class.load!(entity)
        rescue NameError
          raise Lotus::Model::Mapping::EntityNotFound.new(entity.to_s)
        end

        # Load coercer
        #
        # @api private
        # @since 0.1.0
        def _load_coercer!
          @coercer = coercer_class.new(self)
        end

        def configure_associations!
          @associations.each do |_, (association)|
            association.collection = @mapper.collection_for_entity(association.entity)
          end

          @mapper = nil
        end

        # Retrieves the default repository class
        #
        # @see Lotus::Repository
        #
        # @api private
        # @since 0.2.0
        def default_repository_klass
          "#{ entity }#{ REPOSITORY_SUFFIX }"
        end

      end
    end
  end
end<|MERGE_RESOLUTION|>--- conflicted
+++ resolved
@@ -87,7 +87,6 @@
         # @since 0.1.0
         #
         # @see Lotus::Model::Mapper#collection
-<<<<<<< HEAD
         def initialize(mapper, name, coercer_class, &blk)
           @mapper        = mapper
           @name          = name
@@ -95,12 +94,6 @@
           @attributes    = {}
           @associations  = {}
 
-=======
-        def initialize(name, coercer_class, &blk)
-          @name = name
-          @coercer_class = coercer_class
-          @attributes = {}
->>>>>>> 5a19520b
           instance_eval(&blk) if block_given?
         end
 
@@ -428,17 +421,12 @@
         # @api private
         # @since 0.1.0
         def load!
-<<<<<<< HEAD
-          @coercer = coercer_class.new(self)
-          configure_repository!
-          configure_associations!
-=======
           _load_entity!
           _load_repository!
           _load_coercer!
 
           _configure_repository!
->>>>>>> 5a19520b
+          _configure_associations!
         end
 
         private
@@ -482,7 +470,7 @@
           @coercer = coercer_class.new(self)
         end
 
-        def configure_associations!
+        def _configure_associations!
           @associations.each do |_, (association)|
             association.collection = @mapper.collection_for_entity(association.entity)
           end
@@ -499,7 +487,6 @@
         def default_repository_klass
           "#{ entity }#{ REPOSITORY_SUFFIX }"
         end
-
       end
     end
   end
